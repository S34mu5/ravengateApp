import 'package:flutter/material.dart';
import 'package:intl/intl.dart';
import 'package:firebase_auth/firebase_auth.dart';
import '../archived_flights/archived_flights_screen.dart';
import '../flight_details/flight_details_screen.dart';
import '../../../utils/airline_helper.dart';
import '../../../utils/flight_search_helper.dart';
import '../../../utils/flight_filter_util.dart';
import '../../../common/widgets/flight_card.dart';
import '../../../common/widgets/flight_search_bar.dart';
import '../../../common/widgets/flights_counter_display.dart';
import '../../../common/widgets/flight_selection_controls.dart';
import '../../../services/cache/cache_service.dart';
import '../../../utils/progress_dialog.dart';
import '../../../services/user/user_flights_service.dart';
import '../archived_flights/archived_flights_screen.dart';

/// Widget que muestra la interfaz de usuario para la lista de vuelos del usuario
class MyDeparturesUI extends StatefulWidget {
  final List<Map<String, dynamic>> flights;
  final Future<void> Function(String flightId)? onRemoveFlight;
  final Future<void> Function()? onRefresh;
  final DateTime? lastUpdated;
  final bool usingCachedData;

  const MyDeparturesUI({
    required this.flights,
    this.onRemoveFlight,
    this.onRefresh,
    this.lastUpdated,
    this.usingCachedData = false,
    super.key,
  });

  @override
  State<MyDeparturesUI> createState() => _MyDeparturesUIState();
}

class _MyDeparturesUIState extends State<MyDeparturesUI> {
  // Variables para búsqueda y filtrado
  List<Map<String, dynamic>> _filteredFlights = [];
  String _searchQuery = '';
  final TextEditingController _searchController = TextEditingController();
  bool _norwegianEquivalenceEnabled = true; // Habilitado por defecto

  // Variables para el modo de selección
  bool _isSelectionMode = false;
  Set<int> _selectedFlightIndices = {};

  @override
  void initState() {
    super.initState();
    _updateFilteredFlights();
    _loadNorwegianPreference();
  }

  @override
  void didUpdateWidget(MyDeparturesUI oldWidget) {
    super.didUpdateWidget(oldWidget);
    if (widget.flights != oldWidget.flights) {
      _updateFilteredFlights();
    }
  }

  // Actualizar la lista filtrada cuando cambian los datos
  void _updateFilteredFlights() {
    // Primero filtrar los vuelos según el criterio de búsqueda
    final filteredList = FlightFilterUtil.filterFlights(
      flights: widget.flights,
      searchQuery: _searchQuery,
      norwegianEquivalenceEnabled: _norwegianEquivalenceEnabled,
    );

    // Ordenar los vuelos por tiempo (primero los más tempranos)
    filteredList.sort((a, b) {
      try {
        // Primero intentamos comparar por status_time (el tiempo actual del vuelo)
        final aStatusTime = a['status_time']?.toString() ?? '';
        final bStatusTime = b['status_time']?.toString() ?? '';

        // Si ambos tienen status_time, comparamos esos valores
        if (aStatusTime.isNotEmpty && bStatusTime.isNotEmpty) {
          final aTime = FlightFilterUtil.extractTimeFromSchedule(aStatusTime);
          final bTime = FlightFilterUtil.extractTimeFromSchedule(bStatusTime);
          return aTime.compareTo(bTime);
        }

        // Si no tienen status_time, comparamos schedule_time
        final aScheduleTime = a['schedule_time'].toString();
        final bScheduleTime = b['schedule_time'].toString();

        final aTime = FlightFilterUtil.extractTimeFromSchedule(aScheduleTime);
        final bTime = FlightFilterUtil.extractTimeFromSchedule(bScheduleTime);

        return aTime.compareTo(bTime);
      } catch (e) {
        print('LOG: Error ordenando vuelos: $e');
        return 0; // En caso de error, no cambiamos el orden
      }
    });

    setState(() {
      _filteredFlights = filteredList;
    });
  }

  // Filtrar vuelos por texto de búsqueda
  void _filterFlights(String query) {
    setState(() {
      _searchQuery = query;
      _updateFilteredFlights();
    });
  }

  // Cargar preferencia de equivalencia Norwegian usando el util compartido
  Future<void> _loadNorwegianPreference() async {
    final isEnabled = await FlightFilterUtil.loadNorwegianPreference();
    setState(() {
      _norwegianEquivalenceEnabled = isEnabled;
    });
    print(
        'LOG: Norwegian equivalence preference loaded: $_norwegianEquivalenceEnabled');
  }

  /// Activar o desactivar el modo de selección múltiple
  void _toggleSelectionMode() {
    setState(() {
      _isSelectionMode = !_isSelectionMode;
      // Si desactivamos el modo selección, limpiar las selecciones
      if (!_isSelectionMode) {
        _selectedFlightIndices.clear();
      }
    });
  }

  /// Seleccionar o deseleccionar un vuelo por su índice
  void _toggleFlightSelection(int index) {
    setState(() {
      if (_selectedFlightIndices.contains(index)) {
        _selectedFlightIndices.remove(index);
      } else {
        _selectedFlightIndices.add(index);
      }

      // Si no quedan vuelos seleccionados, desactivar el modo selección
      if (_selectedFlightIndices.isEmpty && _isSelectionMode) {
        _isSelectionMode = false;
      }
    });
  }

  /// Seleccionar todos los vuelos filtrados
  void _selectAllFlights() {
    setState(() {
      _selectedFlightIndices = Set<int>.from(
          List<int>.generate(_filteredFlights.length, (index) => index));
    });
  }

  /// Deseleccionar todos los vuelos
  void _deselectAllFlights() {
    setState(() {
      _selectedFlightIndices.clear();
    });
  }

  /// Método para archivar los vuelos seleccionados
  Future<void> _archiveSelectedFlights() async {
    if (_selectedFlightIndices.isEmpty) {
      return;
    }

    // Mostrar diálogo de progreso
    final progressDialog = ProgressDialog(
      context,
      type: ProgressDialogType.normal,
      isDismissible: false,
    );

    progressDialog.style(
      message: 'Archivando vuelos...',
      borderRadius: 10.0,
      backgroundColor: Colors.white,
      progressWidget: const CircularProgressIndicator(),
      elevation: 10.0,
      insetAnimCurve: Curves.easeInOut,
    );

    await progressDialog.show();

    try {
      // Archivar cada vuelo seleccionado
      int archivedCount = 0;
      for (final index in _selectedFlightIndices) {
        if (index < _filteredFlights.length) {
          final flight = _filteredFlights[index];
          // IMPORTANTE: Obtener el doc_id que es el ID real del documento en Firestore
          final docId = flight['doc_id'];

          if (docId != null) {
            // Llamar al servicio para archivar usando el ID de documento
            final success = await UserFlightsService.archiveFlight(docId);
            if (success) {
              archivedCount++;
              print(
                  'LOG: Vuelo con ID de documento $docId archivado correctamente');
            } else {
              print(
                  'LOG: No se pudo archivar el vuelo con ID de documento $docId');
            }
          } else {
            print(
                'LOG: Error - el vuelo no tiene doc_id: ${flight['flight_id']}');
          }
        }
      }

      // Cerrar el diálogo de progreso
      if (progressDialog.isShowing) {
        await progressDialog.hide();
      }

      if (!mounted) return;

      // Mostrar mensaje de éxito
      ScaffoldMessenger.of(context).showSnackBar(
        SnackBar(
          content: Text(
            'Archivados $archivedCount vuelos',
          ),
          backgroundColor: Colors.blue.shade700,
          duration: const Duration(seconds: 3),
          behavior: SnackBarBehavior.floating,
        ),
      );

      // Desactivar el modo selección y limpiar selecciones
      setState(() {
        _isSelectionMode = false;
        _selectedFlightIndices.clear();
      });

      // Actualizar la lista de vuelos
      if (widget.onRefresh != null) {
        await widget.onRefresh!();
      }
    } catch (e) {
      // Cerrar el diálogo de progreso
      if (progressDialog.isShowing) {
        await progressDialog.hide();
      }

      if (!mounted) return;

      // Mostrar mensaje de error
      ScaffoldMessenger.of(context).showSnackBar(
        SnackBar(
          content: Text('Error al archivar vuelos: $e'),
          backgroundColor: Colors.red.shade700,
          duration: const Duration(seconds: 3),
          behavior: SnackBarBehavior.floating,
        ),
      );
    }
  }

<<<<<<< HEAD
  /// Extract time from ISO 8601 format or traditional "HH:MM" format
  String _extractTimeFromSchedule(String scheduleTime) {
    try {
      // Check if in ISO 8601 format (contains a 'T')
      if (scheduleTime.contains('T')) {
        // Try to parse as ISO 8601
        final dateTime = DateTime.parse(scheduleTime);

        // Create formatter to show only time
        final formatter = DateFormat('HH:mm');

        // Convert to local time and format
        // Ensure the UTC timezone is properly handled when converting to local
        // The Z at the end of the ISO string means it's UTC
        if (scheduleTime.endsWith('Z')) {
          // Explicit UTC to local conversion
          final localDateTime = dateTime.toLocal();
          print(
              'LOG: Converting UTC time $dateTime to local time $localDateTime for flight');
          return formatter.format(localDateTime);
        } else {
          // If no Z, it might already be local or have explicit offset
          return formatter.format(dateTime);
        }
      } else if (scheduleTime.contains(':')) {
        // If it's just a time format "HH:MM", return it directly
        return scheduleTime;
      } else {
        print('LOG: Unknown time format: $scheduleTime');
        return scheduleTime;
      }
    } catch (e) {
      print('LOG: Error formatting time: $e');
      return scheduleTime; // Return original string if there's an error
    }
  }

  /// Extract date from ISO 8601 format and format it as dd/MM
  String _extractDateFromSchedule(String scheduleTime) {
    try {
      // Check if in ISO 8601 format (contains a 'T')
      if (scheduleTime.contains('T')) {
        // Try to parse as ISO 8601
        final dateTime = DateTime.parse(scheduleTime);

        // Create formatter to show only date in format dd/MM
        final formatter = DateFormat('dd/MM');

        // Convert to local time and format
        // Ensure the UTC timezone is properly handled when converting to local
        if (scheduleTime.endsWith('Z')) {
          // Explicit UTC to local conversion
          final localDateTime = dateTime.toLocal();
          return formatter.format(localDateTime);
        } else {
          // If no Z, it might already be local or have explicit offset
          return formatter.format(dateTime);
        }
      } else {
        // If it's just a time format, use current date
        final now = DateTime.now();
        return DateFormat('dd/MM').format(now);
      }
    } catch (e) {
      print('LOG: Error extracting date: $e');
      return ''; // Return empty string on error
    }
  }

  /// Compara dos tiempos en formato HH:MM para determinar si el primero es posterior al segundo
  bool _isLaterTime(String time1, String time2) {
    try {
      // Convertir al formato actual de tiempo
      final parts1 = time1.split(':');
      final parts2 = time2.split(':');

      if (parts1.length >= 2 && parts2.length >= 2) {
        final hour1 = int.parse(parts1[0]);
        final minute1 = int.parse(parts1[1]);
        final hour2 = int.parse(parts2[0]);
        final minute2 = int.parse(parts2[1]);

        // Comparar horas y minutos
        if (hour1 > hour2) {
          return true;
        } else if (hour1 == hour2) {
          return minute1 > minute2;
        }
      }
      return false;
    } catch (e) {
      print('LOG: Error comparando tiempos: $e');
      return false;
=======
  /// Muestra un diálogo de confirmación antes de eliminar un vuelo
  void _confirmRemoveFlight(String docId) {
    showDialog(
      context: context,
      builder: (context) => AlertDialog(
        title: const Text('¿Eliminar vuelo?'),
        content: const Text('Este vuelo se eliminará de tu lista. ¿Continuar?'),
        actions: [
          TextButton(
            onPressed: () => Navigator.pop(context),
            child: const Text('Cancelar'),
          ),
          TextButton(
            onPressed: () {
              Navigator.pop(context);
              // Eliminar el vuelo si el usuario confirma
              if (widget.onRemoveFlight != null) {
                widget.onRemoveFlight!(docId);
              }
            },
            child: const Text('Eliminar'),
            style: TextButton.styleFrom(
              foregroundColor: Colors.red,
            ),
          ),
        ],
      ),
    );
  }

  /// Obtener una representación legible del tiempo transcurrido
  String _getTimeAgo(DateTime dateTime) {
    final now = DateTime.now();
    final difference = now.difference(dateTime);

    if (difference.inSeconds < 60) {
      return 'hace unos segundos';
    } else if (difference.inMinutes < 60) {
      return 'hace ${difference.inMinutes} ${difference.inMinutes == 1 ? 'minuto' : 'minutos'}';
    } else if (difference.inHours < 24) {
      return 'hace ${difference.inHours} ${difference.inHours == 1 ? 'hora' : 'horas'}';
    } else {
      return 'hace ${difference.inDays} ${difference.inDays == 1 ? 'día' : 'días'}';
>>>>>>> d563233a
    }
  }

  @override
  void dispose() {
    _searchController.dispose();
    super.dispose();
  }

  @override
  Widget build(BuildContext context) {
    print(
        'LOG: Construyendo UI para mis vuelos (${widget.flights.length} vuelos, ${_filteredFlights.length} filtrados)');
    return Scaffold(
      appBar: null,
      floatingActionButton: _isSelectionMode
          ? FlightSelectionControls(
              selectedCount: _selectedFlightIndices.length,
              totalFlights: _filteredFlights.length,
              onSelectAll: _selectAllFlights,
              onDeselectAll: _deselectAllFlights,
              onExit: _toggleSelectionMode,
              onAction: _archiveSelectedFlights,
              actionLabel: 'Archivar vuelos',
              actionColor: Colors.blue.shade300,
              actionIcon: Icons.archive,
            )
          : null,
<<<<<<< HEAD
      body: Column(
        children: [
          // SizedBox pequeño para margen superior
          const SizedBox(height: 8),
          // Barra de búsqueda reutilizable
          FlightSearchBar(
            controller: _searchController,
            onSearch: _filterFlights,
            onClear: () {
              _filterFlights('');
            },
          ),

          // Contador de vuelos reutilizable con botón de archivo
          FlightsCounterDisplay(
            flightCount: _filteredFlights.length,
            searchQuery: _searchQuery,
            norwegianEquivalenceEnabled: _norwegianEquivalenceEnabled,
            onSelectMode: !_isSelectionMode ? _toggleSelectionMode : null,
            showResetButton: _searchQuery.isNotEmpty,
            onResetFilters: _searchQuery.isNotEmpty
                ? () {
                    _searchController.clear();
                    _filterFlights('');
                  }
                : null,
            leadingActions: [
              // Botón para ver vuelos archivados
              TextButton.icon(
                onPressed: () {
                  Navigator.of(context).push(
                    MaterialPageRoute(
                      builder: (context) => const ArchivedFlightsScreen(),
                    ),
=======
      body: SafeArea(
        child: Column(
          children: [
            // Pequeño espacio en la parte superior (como en all_departures_ui.dart)
            const SizedBox(height: 8),

            // Barra de búsqueda reutilizable
            FlightSearchBar(
              controller: _searchController,
              onSearch: _filterFlights,
              onClear: () {
                _filterFlights('');
              },
            ),
            // Indicador de actualizado hace X tiempo
            if (widget.lastUpdated != null)
              Padding(
                padding: const EdgeInsets.only(left: 20, top: 2, bottom: 2),
                child: Align(
                  alignment: Alignment.centerLeft,
                  child: Text(
                    'Actualizado: ${_getTimeAgo(widget.lastUpdated!)}',
                    style: Theme.of(context).textTheme.bodySmall?.copyWith(
                          color: Colors.grey,
                          fontSize: 12,
                        ),
                  ),
                ),
              ),

            // Contador de vuelos reutilizable con botón de archivo
            FlightsCounterDisplay(
              flightCount: _filteredFlights.length,
              searchQuery: _searchQuery,
              norwegianEquivalenceEnabled: _norwegianEquivalenceEnabled,
              onSelectMode:
                  null, // Ya no necesitamos este botón, usamos pulsación larga
              showResetButton: _searchQuery.isNotEmpty,
              onResetFilters: _searchQuery.isNotEmpty
                  ? () {
                      _searchController.clear();
                      _filterFlights('');
                    }
                  : null,
              leadingActions: [
                // Botón para ver vuelos archivados
                TextButton.icon(
                  onPressed: () {
                    Navigator.of(context).push(
                      MaterialPageRoute(
                        builder: (context) => const ArchivedFlightsScreen(),
                      ),
                    );
                  },
                  icon: const Icon(Icons.archive_outlined, size: 16),
                  label: const Text('Archived'),
                  style: TextButton.styleFrom(
                    padding: const EdgeInsets.symmetric(horizontal: 8),
                    visualDensity: VisualDensity.compact,
                  ),
                ),
                const SizedBox(width: 8),
              ],
            ),

            // Lista de vuelos con Flexible para que ocupe el espacio restante
            Expanded(
              child: ListView.builder(
                padding: const EdgeInsets.only(top: 8),
                itemCount: _filteredFlights.length,
                itemBuilder: (context, index) {
                  final flight = _filteredFlights[index];

                  // Widget del vuelo individual
                  return FlightCard(
                    flight: flight,
                    isSelectionMode: _isSelectionMode,
                    isSelected: _selectedFlightIndices.contains(index),
                    isDismissible:
                        !_isSelectionMode, // Solo permitir deslizar para eliminar fuera del modo selección
                    onSelectionToggle: (isSelected) {
                      _toggleFlightSelection(index);
                    },
                    onTap: () {
                      if (_isSelectionMode) {
                        _toggleFlightSelection(index);
                      } else {
                        // Navegar a detalles del vuelo
                        _navigateToFlightDetails(context, flight);
                      }
                    },
                    onLongPress: _isSelectionMode
                        ? null
                        : () async {
                            // Si no estamos en modo selección, activarlo y seleccionar este vuelo
                            if (!_isSelectionMode) {
                              setState(() {
                                _isSelectionMode = true;
                                _selectedFlightIndices.add(index);
                              });
                            }
                          },
>>>>>>> d563233a
                  );
                },
              ),
<<<<<<< HEAD
              const SizedBox(width: 8),
            ],
          ),

          // Lista de vuelos con Flexible para que ocupe el espacio restante
          Expanded(
            child: ListView.builder(
              padding: const EdgeInsets.only(top: 8),
              itemCount: _filteredFlights.length,
              itemBuilder: (context, index) {
                final flight = _filteredFlights[index];

                // Widget del vuelo individual
                return FlightCard(
                  flight: flight,
                  isSelectionMode: _isSelectionMode,
                  isSelected: _selectedFlightIndices.contains(index),
                  onSelectionToggle: (isSelected) {
                    _toggleFlightSelection(index);
                  },
                  onTap: () {
                    if (_isSelectionMode) {
                      _toggleFlightSelection(index);
                    } else {
                      // Navegar a detalles del vuelo
                      Navigator.push(
                        context,
                        MaterialPageRoute(
                          builder: (context) => FlightDetailsScreen(
                            flightId: flight['flight_id'],
                            documentId: flight['id'] ?? '',
                          ),
                        ),
                      );
                    }
                  },
                  onLongPress: _isSelectionMode
                      ? null
                      : () {
                          // Si no estamos en modo selección, activarlo y seleccionar este vuelo
                          if (!_isSelectionMode) {
                            setState(() {
                              _isSelectionMode = true;
                              _selectedFlightIndices.add(index);
                            });
                          }
                        },
                );
              },
=======
>>>>>>> d563233a
            ),
          ],
        ),
      ),
    );
  }
<<<<<<< HEAD
=======

  /// Navega a la pantalla de detalles del vuelo seleccionado
  void _navigateToFlightDetails(
      BuildContext context, Map<String, dynamic> flight) {
    Navigator.push(
      context,
      MaterialPageRoute(
        builder: (context) => FlightDetailsScreen(
          flightId: flight['flight_id'],
          documentId: flight['flight_ref'] ?? flight['id'] ?? '',
          flightsList: widget.flights, // Pasar toda la lista de vuelos
          flightsSource: 'my', // Indicar que viene de "mis vuelos"
        ),
      ),
    );
  }

  /// Compara dos tiempos en formato HH:MM para determinar si el primero es posterior al segundo
  bool _isLaterTime(String time1, String time2) {
    return FlightFilterUtil.isLaterTime(time1, time2);
  }
>>>>>>> d563233a
}<|MERGE_RESOLUTION|>--- conflicted
+++ resolved
@@ -264,101 +264,6 @@
     }
   }
 
-<<<<<<< HEAD
-  /// Extract time from ISO 8601 format or traditional "HH:MM" format
-  String _extractTimeFromSchedule(String scheduleTime) {
-    try {
-      // Check if in ISO 8601 format (contains a 'T')
-      if (scheduleTime.contains('T')) {
-        // Try to parse as ISO 8601
-        final dateTime = DateTime.parse(scheduleTime);
-
-        // Create formatter to show only time
-        final formatter = DateFormat('HH:mm');
-
-        // Convert to local time and format
-        // Ensure the UTC timezone is properly handled when converting to local
-        // The Z at the end of the ISO string means it's UTC
-        if (scheduleTime.endsWith('Z')) {
-          // Explicit UTC to local conversion
-          final localDateTime = dateTime.toLocal();
-          print(
-              'LOG: Converting UTC time $dateTime to local time $localDateTime for flight');
-          return formatter.format(localDateTime);
-        } else {
-          // If no Z, it might already be local or have explicit offset
-          return formatter.format(dateTime);
-        }
-      } else if (scheduleTime.contains(':')) {
-        // If it's just a time format "HH:MM", return it directly
-        return scheduleTime;
-      } else {
-        print('LOG: Unknown time format: $scheduleTime');
-        return scheduleTime;
-      }
-    } catch (e) {
-      print('LOG: Error formatting time: $e');
-      return scheduleTime; // Return original string if there's an error
-    }
-  }
-
-  /// Extract date from ISO 8601 format and format it as dd/MM
-  String _extractDateFromSchedule(String scheduleTime) {
-    try {
-      // Check if in ISO 8601 format (contains a 'T')
-      if (scheduleTime.contains('T')) {
-        // Try to parse as ISO 8601
-        final dateTime = DateTime.parse(scheduleTime);
-
-        // Create formatter to show only date in format dd/MM
-        final formatter = DateFormat('dd/MM');
-
-        // Convert to local time and format
-        // Ensure the UTC timezone is properly handled when converting to local
-        if (scheduleTime.endsWith('Z')) {
-          // Explicit UTC to local conversion
-          final localDateTime = dateTime.toLocal();
-          return formatter.format(localDateTime);
-        } else {
-          // If no Z, it might already be local or have explicit offset
-          return formatter.format(dateTime);
-        }
-      } else {
-        // If it's just a time format, use current date
-        final now = DateTime.now();
-        return DateFormat('dd/MM').format(now);
-      }
-    } catch (e) {
-      print('LOG: Error extracting date: $e');
-      return ''; // Return empty string on error
-    }
-  }
-
-  /// Compara dos tiempos en formato HH:MM para determinar si el primero es posterior al segundo
-  bool _isLaterTime(String time1, String time2) {
-    try {
-      // Convertir al formato actual de tiempo
-      final parts1 = time1.split(':');
-      final parts2 = time2.split(':');
-
-      if (parts1.length >= 2 && parts2.length >= 2) {
-        final hour1 = int.parse(parts1[0]);
-        final minute1 = int.parse(parts1[1]);
-        final hour2 = int.parse(parts2[0]);
-        final minute2 = int.parse(parts2[1]);
-
-        // Comparar horas y minutos
-        if (hour1 > hour2) {
-          return true;
-        } else if (hour1 == hour2) {
-          return minute1 > minute2;
-        }
-      }
-      return false;
-    } catch (e) {
-      print('LOG: Error comparando tiempos: $e');
-      return false;
-=======
   /// Muestra un diálogo de confirmación antes de eliminar un vuelo
   void _confirmRemoveFlight(String docId) {
     showDialog(
@@ -402,7 +307,6 @@
       return 'hace ${difference.inHours} ${difference.inHours == 1 ? 'hora' : 'horas'}';
     } else {
       return 'hace ${difference.inDays} ${difference.inDays == 1 ? 'día' : 'días'}';
->>>>>>> d563233a
     }
   }
 
@@ -431,42 +335,6 @@
               actionIcon: Icons.archive,
             )
           : null,
-<<<<<<< HEAD
-      body: Column(
-        children: [
-          // SizedBox pequeño para margen superior
-          const SizedBox(height: 8),
-          // Barra de búsqueda reutilizable
-          FlightSearchBar(
-            controller: _searchController,
-            onSearch: _filterFlights,
-            onClear: () {
-              _filterFlights('');
-            },
-          ),
-
-          // Contador de vuelos reutilizable con botón de archivo
-          FlightsCounterDisplay(
-            flightCount: _filteredFlights.length,
-            searchQuery: _searchQuery,
-            norwegianEquivalenceEnabled: _norwegianEquivalenceEnabled,
-            onSelectMode: !_isSelectionMode ? _toggleSelectionMode : null,
-            showResetButton: _searchQuery.isNotEmpty,
-            onResetFilters: _searchQuery.isNotEmpty
-                ? () {
-                    _searchController.clear();
-                    _filterFlights('');
-                  }
-                : null,
-            leadingActions: [
-              // Botón para ver vuelos archivados
-              TextButton.icon(
-                onPressed: () {
-                  Navigator.of(context).push(
-                    MaterialPageRoute(
-                      builder: (context) => const ArchivedFlightsScreen(),
-                    ),
-=======
       body: SafeArea(
         child: Column(
           children: [
@@ -569,70 +437,15 @@
                               });
                             }
                           },
->>>>>>> d563233a
                   );
                 },
               ),
-<<<<<<< HEAD
-              const SizedBox(width: 8),
-            ],
-          ),
-
-          // Lista de vuelos con Flexible para que ocupe el espacio restante
-          Expanded(
-            child: ListView.builder(
-              padding: const EdgeInsets.only(top: 8),
-              itemCount: _filteredFlights.length,
-              itemBuilder: (context, index) {
-                final flight = _filteredFlights[index];
-
-                // Widget del vuelo individual
-                return FlightCard(
-                  flight: flight,
-                  isSelectionMode: _isSelectionMode,
-                  isSelected: _selectedFlightIndices.contains(index),
-                  onSelectionToggle: (isSelected) {
-                    _toggleFlightSelection(index);
-                  },
-                  onTap: () {
-                    if (_isSelectionMode) {
-                      _toggleFlightSelection(index);
-                    } else {
-                      // Navegar a detalles del vuelo
-                      Navigator.push(
-                        context,
-                        MaterialPageRoute(
-                          builder: (context) => FlightDetailsScreen(
-                            flightId: flight['flight_id'],
-                            documentId: flight['id'] ?? '',
-                          ),
-                        ),
-                      );
-                    }
-                  },
-                  onLongPress: _isSelectionMode
-                      ? null
-                      : () {
-                          // Si no estamos en modo selección, activarlo y seleccionar este vuelo
-                          if (!_isSelectionMode) {
-                            setState(() {
-                              _isSelectionMode = true;
-                              _selectedFlightIndices.add(index);
-                            });
-                          }
-                        },
-                );
-              },
-=======
->>>>>>> d563233a
             ),
           ],
         ),
       ),
     );
   }
-<<<<<<< HEAD
-=======
 
   /// Navega a la pantalla de detalles del vuelo seleccionado
   void _navigateToFlightDetails(
@@ -654,5 +467,4 @@
   bool _isLaterTime(String time1, String time2) {
     return FlightFilterUtil.isLaterTime(time1, time2);
   }
->>>>>>> d563233a
 }